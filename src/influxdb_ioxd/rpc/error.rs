--- conflicted
+++ resolved
@@ -49,23 +49,20 @@
         }
         .into(),
         Error::RemoteError { source } => tonic::Status::unavailable(source.to_string()),
-<<<<<<< HEAD
-        Error::WipePreservedCatalog { source } => default_database_error_handler(source),
+        Error::WipePreservedCatalog { source } | Error::CannotMarkDatabaseDeleted { source } => {
+            default_database_error_handler(source)
+        }
         Error::DeleteExpression { expr } => PreconditionViolation {
             category: "Delete Expression".to_string(),
             subject: "influxdata.com/iox".to_string(),
             description: expr,
         }
         .into(),
-=======
-        Error::WipePreservedCatalog { source } | Error::CannotMarkDatabaseDeleted { source } => {
-            default_database_error_handler(source)
-        }
->>>>>>> d5939fa9
+
         error => {
             error!(?error, "Unexpected error");
             InternalError {}.into()
-        },
+        }
     }
 }
 
