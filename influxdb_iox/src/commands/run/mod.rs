--- conflicted
+++ resolved
@@ -35,38 +35,24 @@
 
 #[derive(Debug, clap::Parser)]
 pub struct Config {
-<<<<<<< HEAD
     /// Supports having all-in-one be the default command.
     #[clap(flatten)]
     all_in_one_config: all_in_one::Config,
 
-=======
->>>>>>> ef78cb85
     #[clap(subcommand)]
-    command: Command,
+    command: Option<Command>,
 }
 
 impl Config {
     pub fn logging_config(&self) -> &LoggingConfig {
         match &self.command {
-<<<<<<< HEAD
             None => &self.all_in_one_config.logging_config,
             Some(Command::Compactor(config)) => config.run_config.logging_config(),
-            Some(Command::Database(config)) => config.run_config.logging_config(),
             Some(Command::Querier(config)) => config.run_config.logging_config(),
-            Some(Command::Router(config)) => config.run_config.logging_config(),
             Some(Command::Router2(config)) => config.run_config.logging_config(),
             Some(Command::Ingester(config)) => config.run_config.logging_config(),
             Some(Command::AllInOne(config)) => &config.logging_config,
             Some(Command::Test(config)) => config.run_config.logging_config(),
-=======
-            Command::Compactor(config) => config.run_config.logging_config(),
-            Command::Querier(config) => config.run_config.logging_config(),
-            Command::Router2(config) => config.run_config.logging_config(),
-            Command::Ingester(config) => config.run_config.logging_config(),
-            Command::AllInOne(config) => &config.logging_config,
-            Command::Test(config) => config.run_config.logging_config(),
->>>>>>> ef78cb85
         }
     }
 }
@@ -94,27 +80,16 @@
 
 pub async fn command(config: Config) -> Result<()> {
     match config.command {
-<<<<<<< HEAD
         None => all_in_one::command(config.all_in_one_config)
             .await
             .context(AllInOneSnafu),
-        Some(Command::AllInOne(config)) => all_in_one::command(config).await.context(AllInOneSnafu),
         Some(Command::Compactor(config)) => {
             compactor::command(config).await.context(CompactorSnafu)
         }
-        Some(Command::Database(config)) => database::command(config).await.context(DatabaseSnafu),
         Some(Command::Querier(config)) => querier::command(config).await.context(QuerierSnafu),
-        Some(Command::Router(config)) => router::command(config).await.context(RouterSnafu),
         Some(Command::Router2(config)) => router2::command(config).await.context(Router2Snafu),
         Some(Command::Ingester(config)) => ingester::command(config).await.context(IngesterSnafu),
+        Some(Command::AllInOne(config)) => all_in_one::command(config).await.context(AllInOneSnafu),
         Some(Command::Test(config)) => test::command(config).await.context(TestSnafu),
-=======
-        Command::Compactor(config) => compactor::command(config).await.context(CompactorSnafu),
-        Command::Querier(config) => querier::command(config).await.context(QuerierSnafu),
-        Command::Router2(config) => router2::command(config).await.context(Router2Snafu),
-        Command::Ingester(config) => ingester::command(config).await.context(IngesterSnafu),
-        Command::AllInOne(config) => all_in_one::command(config).await.context(AllInOneSnafu),
-        Command::Test(config) => test::command(config).await.context(TestSnafu),
->>>>>>> ef78cb85
     }
 }